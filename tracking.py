import numpy as _numpy
import trackcpp as _trackcpp
import pyaccel.accelerator as _accelerator
from pyaccel.utils import interactive as _interactive


lost_planes = (None, 'x', 'y', 'z')


class TrackingException(Exception):
    pass


@_interactive
def elementpass(element, particles, **kwargs):

    """Track particle(s) through an element.

    Accepts one or multiple particles initial positions. In the latter case,
    a list of particles or numpy 2D array (with particle as second index)
    should be given as input; also, outputs get an additional dimension,
    with particle as second index.

    Keyword arguments:
    element         -- 'Element' object
    particles       -- initial 6D position or list of positions
    energy          -- energy of the beam [eV]
    harmonic_number -- harmonic number of the lattice
    cavity_on       -- cavity on state (True/False)
    radiation_on    -- radiation on state (True/False)
    vchamber_on     -- vacuum chamber on state (True/False)

    Returns:
    particles_out   -- a numpy array with tracked 6D position(s) of the
                       particle(s)

    Raises TrackingException
    """

    # checks if all necessary arguments have been passed
    keys_needed = ['energy','harmonic_number','cavity_on','radiation_on','vchamber_on']
    for key in keys_needed:
        if key not in kwargs:
            raise TrackingException("missing '" + key + "' argument'")

    # creates accelerator for tracking
    accelerator = _accelerator.Accelerator(**kwargs)

    # checks whether single or multiple particles
    particles, return_ndarray, _ = _process_args(accelerator, particles)

    # tracks through the list of pos
    particles_out = _numpy.zeros(particles.shape)
    particles_out.fill(float('nan'))

    for i in range(particles.shape[1]):
        p_in = _Numpy2CppDoublePos(particles[:,i])
        if _trackcpp.track_elementpass_wrapper(element._e,p_in, accelerator._accelerator):
            raise TrackingException
        particles_out[:,i] = \
            (p_in.rx, p_in.px, p_in.ry, p_in.py, p_in.dl, p_in.de)

    # returns tracking data
    if particles_out.shape[1] == 1 and not return_ndarray:
        particles_out = particles_out[:,0]

    return particles_out


@_interactive
def linepass(accelerator, particles, indices=None, element_offset=0):
    """Track particle(s) along a line.

    Accepts one or multiple particles initial positions. In the latter case,
    a list of particles or a numpy 2D array (with particle as second index)
    should be given as input; tracked particles positions along at the exits of
    elements are output variables, as well as information on whether particles
    have been lost along the tracking and where they were lost.

    Keyword arguments:
    accelerator -- Accelerator object
    particles   -- initial 6D particle(s) position(s).
                   Few examples
                        ex.1: pos = [rx,px,ry,py,dl,de]
                        ex.2: pos = [[0.001,0,0,0,0,0],[0.002,0,0,0,0,0]]
                        ex.3: pos = numpy.zeros((6,Np))
    indices     -- list of indices corresponding to accelerator elements at
                   whose exits the tracked particles positions are to be
                   stored; string 'all' corresponds to selecting all elements.
    element_offset -- element offset (default 0) for tracking. tracking will
                      start at the element with index 'element_offset'

    Returns: (pos_out, lost_flag, lost_element, lost_plane)
    particles_out --
         6D position for each particle at each element exit. The
         structure of 'pos_out' depends on inputs 'pos' and 'indices'.
         If 'indices' is 'None' then only tracked positions at the end
         of the line are returned. There are still two possibilities
         for the structure of pos_out, depending on 'pos':
         (1) if 'pos' is a single particle defined as a python list of
         coordinates, 'pos_out' will also be a simple list:
         ex.: pos = [rx1,px1,ry1,py1,dl1,de1]
              indices = 'None'
              particles_out = numpy.array([rx2,px2,ry2,py2,dl2,de2])
         (2) if 'pos' is either a python list of particles or a numpy
         matrix then 'pos_out' will be a matrix (numpy array of
         arrays) whose first index selects the coordinate rx, px,
         ry, py, dl, de in this order and the second index selects
         a particular particle.
         ex.: pos = [[rx1,px1,ry1,py1,dl1,de1],
                     [rx2,px2,ry2,py2,dl2,de2]]
              indices = None
              particles_out = array([[rx3, rx4],
                                     [px3, px4],
                                     [ry3, ry4],
                                     [py3, py4],
                                     [dl3, dl4],
                                     [de3, de4]])
         Now, if 'indices' is not 'None' then 'pos_out' can be either
         (3) a numpy matrix, when 'pos' is a single particle defined as
         a python list. The first index of 'pos_out' runs through the
         particle coordinate and the second through the element index
         (4) a numpy rank-3 tensor, when 'pos' is the initial positions
         of many particles. The firs index now is the element index at
         whose exits particles coordinates are returned, the second
         index runs through coordinates in phase space and the third
         index runs through particles.
    lost_element -- list of element index where each particle was lost
                    If the particle survived the tracking through the line its
                    corresponding element in this list is set to 'None'. When
                    there is only one particle defined as a python list (not as
                    a numpy matrix with one column) 'lost_element' returns a
                    single number.
    lost_plane  -- list of integers representing on what plane each particle
                   was lost while being tracked. If the particle is not lost
                   then its corresponding element in the list is set to 'None'.
                   If it is lost in the horizontal or vertical plane it is set
                   to 1 or 2, correspondingly. If tracking is performed with a
                   single particle described as a python list then 'lost_plane'
                   returns a single number

    """

    # store only final position?
    args = _trackcpp.LinePassArgs()
    args.trajectory = False if indices is None else True

    # checks whether single or multiple particles
    particles, return_ndarray, indices = _process_args(accelerator, particles, indices)

    if indices is None:
        particles_out = _numpy.ones((6,particles.shape[1]))
    else:
        particles_out = _numpy.zeros((len(indices),6,particles.shape[1]))
    particles_out.fill(float('nan'))

    lost_flag = False
    lost_element, lost_plane = [], []
    for i in range(particles.shape[1]):

        args.element_offset = element_offset
        p_in = _Numpy2CppDoublePos(particles[:,i])
        p_out = _trackcpp.CppDoublePosVector()

        if _trackcpp.track_linepass_wrapper(accelerator._accelerator, p_in, p_out, args):
            lost_flag = True

        if indices is None:
            particles_out[:,i] = _CppDoublePos2Numpy(p_out[0])
        else:
            for j in range(len(indices)):
                particles_out[j,:,i] = _CppDoublePos2Numpy(p_out[1+indices[j]])

        if args.element_offset:
            lost_element.append(args.element_offset)
        else:
            lost_element.append(None)

        lost_plane.append(lost_planes[args.lost_plane])

    if len(lost_element) == 1 and not return_ndarray:
        if len(particles_out.shape) == 3:
            particles_out = particles_out[:,:,0]
        else:
            particles_out = particles_out[:,0]
        lost_element = lost_element[0]
        lost_plane = lost_plane[0]

    return particles_out, lost_flag, lost_element, lost_plane


@_interactive
def ringpass(accelerator, pos, nr_turns=1, trajectory=False, offset=0):
    """Track particle(s) along a ring.

    Accepts one or multiple particles. In the latter case, a list of particles
    or numpy 2D array (with particle as first index) should be given as input;
    also, outputs get an additional dimension, with particle as first index.

    Keyword arguments:
    accelerator -- Accelerator object
    pos         -- initial 6D position or list of positions
    num_turns   -- number of turns (default 1)
    trajectory  -- True if trajectory should be calculated at each element
                   (default False)
    offset      -- element offset (default 0)

    Returns: (pos, turn, offset, plane)
    pos    -- 6D position at each element
    turn   -- last turn number
    offset -- last element offset
    plane  -- plane where particle was lost

    Raises TrackingException
    """

    # checks whether single or multiple particles
    pos, return_ndarray, _ = _process_args(accelerator, pos, indices=None)

<<<<<<< HEAD
    if trajectory:
        pos_out = _numpy.zeros((nr_turns,6,pos.shape[1]))
    else:
        pos_out = _numpy.zeros((6,pos.shape[1]))
    pos_out.fill(float('nan'))
=======
    # initialize particles_out tensor according to input options
    if turn_by_turn:
        particles_out = _numpy.zeros((nr_turns,6,particles.shape[1]))
    else:
        particles_out = _numpy.zeros((6,particles.shape[1]))
    particles_out.fill(float('nan'))
    lost_flag = False
    lost_turn, lost_element, lost_plane = [], [], []
>>>>>>> 395e7b50

    args = _trackcpp.LinePassArgs()
    args.trajectory = trajectory
    args.nr_turns = nr_turns

<<<<<<< HEAD
    lost_flag = False
    lost_turn, lost_element, lost_plane = [], [], []
    for i in range(pos.shape[1]):

        args.element_offset = offset
        p_in = _Numpy2CppDoublePos(pos[:,i])
=======
    # loop over particles
    for i in range(particles.shape[1]):

        # python particle pos -> trackcpp particle pos
        args.element_offset = element_offset
        p_in = _Numpy2CppDoublePos(particles[:,i])
>>>>>>> 395e7b50
        p_out = _trackcpp.CppDoublePosVector()

        if _trackcpp.track_ringpass_wrapper(accelerator._accelerator, p_in, p_out, args):
            lost_flag = True

        if trajectory:
            for n in range(nr_turns):
                pos_out[n,:,i] = _CppDoublePos2Numpy(p_out[i])
        else:
            particles_out[:,i] = _CppDoublePos2Numpy(p_out[0])

        if args.lost_turn < nr_turns:
            lost_turn.append(args.lost_turn)
        else:
            lost_turn.append(None)

        if args.element_offset < len(accelerator):
            lost_element.append(args.element_offset)
        else:
            lost_element.append(None)

        lost_plane.append(lost_planes[args.lost_plane])

    if len(lost_element) == 1 and not return_ndarray:
        pos_out = pos_out[:,0]
        lost_turn = lost_turn[0]
        lost_element = lost_element[0]
        lost_plane = lost_plane[0]

    return pos_out, lost_flag, lost_turn, lost_element, lost_plane


@_interactive
def set4dtracking(accelerator):
    accelerator.cavity_on = False
    accelerator.radiation_on = False


@_interactive
def set6dtracking(accelerator):
    accelerator.cavity_on = True
    accelerator.radiation_on = True


@_interactive
def findorbit6(accelerator, indices=None):
    """Calculate 6D orbit closed-orbit.

    Accepts an optional list of indices of ring elements where closed-orbit
    coordinates are to be returned. If this argument is not passed closed-orbit
    positions are returned at the start of every element.

    Keyword arguments:
    accelerator -- Accelerator object

    Returns:
    orbit -- 6D position at elements

    Raises TrackingException
    """

    closed_orbit = _trackcpp.CppDoublePosVector()
    r = _trackcpp.track_findorbit6(accelerator._accelerator, closed_orbit)
    if r > 0:
        raise TrackingException(_trackcpp.string_error_messages[r])

    closed_orbit = _CppDoublePosVector2Numpy(closed_orbit, indices)
    return closed_orbit


@_interactive
def findm66(accelerator, closed_orbit = None):
    """Calculate accumulatep_in = _trackcpp.DoublePos()
        p_in.rx,p_in.px,p_in.ry,p_in.py,p_in.dl,p_in.de = pos[:,i]
    matrices -- array of matrices along accelerator elements

    Raises TrackingException
    """
    if closed_orbit is None:
        closed_orbit = _trackcpp.CppDoublePosVector()
        r = _trackcpp.track_findorbit6(accelerator._accelerator, closed_orbit)
        if r > 0:
            raise TrackingException(_trackcpp.string_error_messages[r])
    else:
        if closed_orbit.shape[1] != len(accelerator):
            closed_orbit = _trackcpp.CppDoublePosVector()

    m66 = _trackcpp.CppDoubleMatrixVector()
    r = _trackcpp.track_findm66(accelerator._accelerator, closed_orbit, m66)
    if r > 0:
        raise TrackingException(_trackcpp.string_error_messages[r])

    m66_out = []
    for i in range(len(m66)):
        m = _numpy.zeros((6,6))
        for r in range(6):
            for c in range(6):
                m[r,c] = m66[i][r][c]
        m66_out.append(m)

    return m66_out

def _Numpy2CppDoublePos(p_in):
    p_out = _trackcpp.CppDoublePos()
    p_out.rx, p_out.px = float(p_in[0]), float(p_in[1])
    p_out.ry, p_out.py = float(p_in[2]), float(p_in[3])
    p_out.dl, p_out.de = float(p_in[4]), float(p_in[5])
    return p_out

def _CppDoublePos2Numpy(p_in):
    return (p_in.rx,p_in.px,p_in.ry,p_in.py,p_in.dl,p_in.de)

def _CppDoublePosVector2Numpy(orbit, indices = None):
    if indices is None:
        indices = range(len(orbit))
    elif isinstance(indices,int):
        indices = [indices]

    orbit_out = _numpy.zeros((6, len(indices)))
    for i in range(len(indices)):
        orbit_out[:, i] = [
            orbit[indices[i]].rx, orbit[indices[i]].px,
            orbit[indices[i]].ry, orbit[indices[i]].py,
            orbit[indices[i]].dl, orbit[indices[i]].de
        ]
    return orbit_out

def _Numpy2CppDoublePosVector(orbit):
    orbit_out = _trackcpp.CppDoublePosVector()
    for i in range(orbit.shape[1]):
        orbit_out.push_back(_trackcpp.CppDoublePos(
            orbit[0,i], orbit[1,i],
            orbit[2,i], orbit[3,i],
            orbit[4,i], orbit[5,i]))
    return orbit_out

def _process_args(accelerator, pos, indices=None):

    # checks whether single or multiple particles
    return_ndarray = True
    if isinstance(pos, (list,tuple)):
        if isinstance(pos[0], (list,tuple)):
            pos = _numpy.transpose(_numpy.array(pos))
        else:
            pos = _numpy.transpose(_numpy.array(pos,ndmin=2))
            return_ndarray = False
    if indices == 'all':
        indices = range(len(accelerator))

    return pos, return_ndarray, indices<|MERGE_RESOLUTION|>--- conflicted
+++ resolved
@@ -217,13 +217,6 @@
     # checks whether single or multiple particles
     pos, return_ndarray, _ = _process_args(accelerator, pos, indices=None)
 
-<<<<<<< HEAD
-    if trajectory:
-        pos_out = _numpy.zeros((nr_turns,6,pos.shape[1]))
-    else:
-        pos_out = _numpy.zeros((6,pos.shape[1]))
-    pos_out.fill(float('nan'))
-=======
     # initialize particles_out tensor according to input options
     if turn_by_turn:
         particles_out = _numpy.zeros((nr_turns,6,particles.shape[1]))
@@ -232,27 +225,17 @@
     particles_out.fill(float('nan'))
     lost_flag = False
     lost_turn, lost_element, lost_plane = [], [], []
->>>>>>> 395e7b50
 
     args = _trackcpp.LinePassArgs()
     args.trajectory = trajectory
     args.nr_turns = nr_turns
 
-<<<<<<< HEAD
-    lost_flag = False
-    lost_turn, lost_element, lost_plane = [], [], []
-    for i in range(pos.shape[1]):
-
-        args.element_offset = offset
-        p_in = _Numpy2CppDoublePos(pos[:,i])
-=======
     # loop over particles
     for i in range(particles.shape[1]):
 
         # python particle pos -> trackcpp particle pos
         args.element_offset = element_offset
         p_in = _Numpy2CppDoublePos(particles[:,i])
->>>>>>> 395e7b50
         p_out = _trackcpp.CppDoublePosVector()
 
         if _trackcpp.track_ringpass_wrapper(accelerator._accelerator, p_in, p_out, args):
