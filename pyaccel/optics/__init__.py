--- conflicted
+++ resolved
@@ -3,6 +3,7 @@
 from .acceptances import calc_touschek_energy_acceptance, \
     calc_transverse_acceptance
 from .beam_envelope import calc_beamenvelope, EqParamsFromBeamEnvelope
+from .driving_terms import FirstOrderDrivingTerms
 from .edwards_teng import calc_edwards_teng, EdwardsTeng, EdwardsTengArray, \
     estimate_coupling_parameters
 from .eq_params import EqParamsNormalModes, EqParamsXYModes
@@ -10,10 +11,4 @@
     get_mcf, get_revolution_frequency, get_revolution_period, \
     get_rf_frequency, get_rf_voltage, OpticsError
 from .rad_integrals import EqParamsFromRadIntegrals
-<<<<<<< HEAD
-from .beam_envelope import EqParamsFromBeamEnvelope, calc_beamenvelope
-from .twiss import Twiss, TwissArray, calc_twiss
-from .driving_terms import FirstOrderDrivingTerms
-=======
-from .twiss import calc_twiss, Twiss, TwissArray
->>>>>>> ae72a423
+from .twiss import calc_twiss, Twiss, TwissArray