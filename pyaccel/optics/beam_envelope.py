--- conflicted
+++ resolved
@@ -477,20 +477,12 @@
     """
     indices = _tracking._process_indices(accelerator, indices)
 
-<<<<<<< HEAD
     no_fpoint_flag = False
-=======
-    rad_stt = accelerator.radiation_on
-    cav_stt = accelerator.cavity_on
-    accelerator.radiation_on = 'damping'
-    accelerator.cavity_on = True
-
->>>>>>> 17ce0a9c
     if fixed_point is None:
         no_fpoint_flag = True
         rad_stt = accelerator.radiation_on
         cav_stt = accelerator.cavity_on
-        accelerator.radiation_on = True
+        accelerator.radiation_on = 'Damping'
         accelerator.cavity_on = True
 
         fixed_point = _tracking.find_orbit(
