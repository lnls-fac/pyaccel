--- conflicted
+++ resolved
@@ -291,19 +291,15 @@
     accelerator.radiation_on = 'Full' if rad_full else 'Damping'
 
 @_interactive
-<<<<<<< HEAD
-def element_pass(element, particles, energy, nturn=0, **kwargs):
-=======
 def element_pass(
     element,
     particles,
-    energy,
+    energy, nturn=0,
     harmonic_number=1,
     cavity_on=False,
     radiation_on='Off',
     vchamber_on=False,
 ):
->>>>>>> 65f67b1a
     """Track particle(s) through an element.
 
     Accepts one or multiple particles initial positions. In the latter case,
@@ -328,21 +324,19 @@
         TrackingError: When there is some problem in tracking;
 
     Returns:
-        part_out (numpy.ndarray): a numpy array with tracked 6D position(s) of
+    part_out (numpy.ndarray): a numpy array with tracked 6D position(s) of
             the particle(s). If elementpass is invoked for a single particle
             then 'part_out' is a simple vector with one index that refers to
             the particle coordinates. If 'particles' represents many
             particles, the first index of 'part_out' selects the coordinate
             and the second index selects the particle.
+
+    Raises TrackingException
     """
-<<<<<<< HEAD
     # checks if all necessary arguments have been passed
-    kwargs['energy'] = energy
     if not isinstance(nturn, (int, _np.integer)):
         raise ValueError("nturn arg must be a integer")
 
-=======
->>>>>>> 65f67b1a
     # creates accelerator for tracking
     accelerator = _Accelerator(
         energy=energy,
@@ -357,12 +351,8 @@
 
     # tracks through the list of pos
     ret = _trackcpp.track_elementpass_wrapper(
-<<<<<<< HEAD
-        element.trackcpp_e, p_in, accelerator.trackcpp_acc, float(nturn))
-=======
         accelerator.trackcpp_acc, element.trackcpp_e, p_in
-    )
->>>>>>> 65f67b1a
+    , float(nturn))
     if ret > 0:
         raise TrackingError("Problem found during tracking.")
 
@@ -371,19 +361,13 @@
 
 @_interactive
 def line_pass(
-<<<<<<< HEAD
-        accelerator, particles, indices=None, element_offset=0,
-        parallel=False, nturn=0):
-    """Track particle(s) along a line.
-=======
     accelerator: _Accelerator,
     particles,
     indices=None,
     element_offset: float = 0,
     parallel=False
-):
+, nturn=0):
     """Track particle(s) along an accelerator.
->>>>>>> 65f67b1a
 
     Accepts one or multiple particles initial positions. In the latter case,
     a list of particles or a numpy 2D array (with particle as second index)
@@ -477,13 +461,8 @@
     indices = indices if indices is not None else [len(accelerator), ]
 
     if not parallel:
-<<<<<<< HEAD
-        p_out, lost_flag, lost_element, lost_plane = _line_pass(
+        p_out, lost_flag, lost_element, lost_plane, lost_pos = _line_pass(
             accelerator, p_in, indices, element_offset, nturn)
-=======
-        p_out, lost_flag, lost_element, lost_plane, lost_pos = _line_pass(
-            accelerator, p_in, indices, element_offset)
->>>>>>> 65f67b1a
     else:
         slcs = _get_slices_multiprocessing(parallel, p_in.shape[1])
         with _multiproc.Pool(processes=len(slcs)) as pool:
@@ -518,15 +497,17 @@
         args.indices.push_back(int(idx))
     args.element_offset = int(element_offset)
 
-<<<<<<< HEAD
     args.line_length = accelerator.trackcpp_acc.get_time_aware_elements_info(
         args.time_aware_element_indices,
         args.time_aware_element_positions
     )
 
-=======
+    args.line_length = accelerator.trackcpp_acc.get_time_aware_elements_info(
+        args.time_aware_element_indices,
+        args.time_aware_element_positions
+    )
+
     p_in = p_in.copy()
->>>>>>> 65f67b1a
     n_part = p_in.shape[1]
     p_out = _np.zeros((6, n_part * len(indices)), dtype=float)
 
@@ -830,14 +811,11 @@
     """
     indices = _process_indices(accelerator, indices)
 
-<<<<<<< HEAD
-=======
     # The orbit can't be found when quantum excitation is on.
     rad_stt = accelerator.radiation_on
     if rad_stt == accelerator.RadiationStates.Full:
         accelerator.radiation_on = accelerator.RadiationStates.Damping
 
->>>>>>> 65f67b1a
     if fixed_point_guess is None:
         fixed_point_guess = _trackcpp.CppDoublePos()
     else:
