"""Lattice module."""

import math as _math
<<<<<<< HEAD
from collections.abc import Iterable as _Iterable
import numpy as _np

=======
from collections.abc import Iterable
import numpy as _np
>>>>>>> d0dad31a
import mathphys as _mp
import trackcpp as _trackcpp

from pyaccel import accelerator as _accelerator

from .elements import Element as _Element
from .utils import interactive as _interactive


class LatticeError(Exception):
    """."""


@_interactive
def flatten(elist):
    """Take a list-of-list-of-... elements and flattens it."""
    flat_elist = []
    for element in elist:
        if isinstance(element, _Iterable) and not isinstance(element, str):
            flat_elist.extend(flatten(element))
        else:
            flat_elist.append(element)
    return flat_elist


@_interactive
def build(elist):
    """Build lattice from a list of elements and lines."""
    lattice = _trackcpp.CppElementVector()
    elist = flatten(elist)
    for e in elist:
        lattice.append(e.trackcpp_e)
    return lattice


@_interactive
def shift(lattice, start):
<<<<<<< HEAD
    """Shift periodically the lattice.
=======
    """Shift lattice periodically so that it starts at index 'start'.
>>>>>>> d0dad31a

    Inputs:
        lattice -- a list of objects
        start -- index of first element in new list

    Returns:
    new_lattice -- shifted lattice.

    """
    new_lattice = lattice[start:]
    for i in range(start):
        new_lattice.append(lattice[i])
    return new_lattice


@_interactive
def length(lattice):
<<<<<<< HEAD
    """."""
    return sum(map(lambda x: x.length, lattice))
=======
    """Return the length, in meters, of the given lattice."""
    if isinstance(lattice, _pyaccel.accelerator.Accelerator):
        return lattice.length
    elif isinstance(lattice, _trackcpp.Accelerator):
        return lattice.get_length()
    else:
        return sum(map(lambda x: x.length, lattice))
>>>>>>> d0dad31a


@_interactive
def find_spos(lattice, indices='open'):
    """Return longitudinal position at the entrance of lattice elements.

    Keyword arguments:
    lattice -- accelerator model.
    indices -- may be a string 'closed' or 'open' to return or not the position
        at the end of the last element, or a list or tuple to select some
        indices or even an integer (default: 'open')

    """
    leng = [0] + [e.length for e in lattice]
    pos = _np.cumsum(leng)

    if isinstance(indices, str):
        if indices.lower() == 'open':
            return pos[:-1]
        elif indices.lower() == 'closed':
            return pos
        else:
            raise TypeError('indices string not supported')
    elif isinstance(indices, (int, _np.ndarray, list)):
        return pos[indices]
    elif isinstance(indices, tuple):
        return pos[list(indices)]
    else:
        raise TypeError('indices type not supported')


@_interactive
def find_indices(lattice, attribute_name, value, comparison=None):
    """Return a list with indices (i) of elements that match a given criteria.

    Keyword arguments:
    lattice: accelerator model.
    attribute_name: string identifying the attribute to match
    value: any data type or collection data type
    comparison: function which takes two arguments, the value of the attribute
        and value, performs a comparison between then and returns a boolean
        (default: __eq__)

    Returns list of indices where the comparison returns True.

    EXAMPLES:
      >> mia_idx = find_indices(lattice,'fam_name',value='mia')
      >> idx = find_indices(lattice,'polynom_b',value=[0.0,1.5,0.0])
      >> fun = lambda x,y: x[2] != y
      >> sext_idx = find_indices(lattice,'polynom_b',value=0.0,comparison=fun)
      >> fun2=lambda x,y: x.startswith(y)
      >> mi_idx = find_indices(lattice,'fam_name',value='mi',comparison=fun2)

    """
    if comparison is None:
        comparison = _is_equal
    indices = []
    for i, ele in enumerate(lattice):
        attrib = getattr(ele, attribute_name)
        if comparison(attrib, value):
            indices.append(i)
    return indices


@_interactive
def get_attribute(lattice, attribute_name, indices=None, m=None, n=None):
    """Return a list with requested lattice data."""
    if indices is None:
        indices = range(len(lattice))

    indices, values, isflat = _process_args_errors(indices, 0.0)

    if (m is not None) and (n is not None):
        for i, segs in enumerate(indices):
            for j, seg in enumerate(segs):
                tdata = getattr(lattice[seg], attribute_name)
                values[i][j] = tdata[m][n]
    elif (m is not None) and (n is None):
        for i, segs in enumerate(indices):
            for j, seg in enumerate(segs):
                tdata = getattr(lattice[seg], attribute_name)
                values[i][j] = tdata[m]
    else:
        for i, segs in enumerate(indices):
            for j, seg in enumerate(segs):
                tdata = getattr(lattice[seg], attribute_name)
                values[i][j] = tdata

    return _process_output(values, isflat)


@_interactive
def set_attribute(lattice, attribute_name, indices, values, m=None, n=None):
    """Set elements data."""
    indices, values, _ = _process_args_errors(indices, values)

    if (m is not None) and (n is not None):
        for segs, vals in zip(indices, values):
            for seg, val in zip(segs, vals):
                tdata = getattr(lattice[seg], attribute_name)
                tdata[m][n] = val
    elif (m is not None) and (n is None):
        for segs, vals in zip(indices, values):
            for seg, val in zip(segs, val):
                tdata = getattr(lattice[seg], attribute_name)
                tdata[m] = val
    else:
        for segs, vals in zip(indices, values):
            for seg, val in zip(segs, vals):
                setattr(lattice[seg], attribute_name, val)


@_interactive
def find_dict(lattice, attribute_name):
    """Return a dict which correlates values of 'attribute_name' and a list of
    indices corresponding to matching elements
    """
    latt_dict = {}
    for i, ele in enumerate(lattice):
        if hasattr(ele, attribute_name):
            att_value = getattr(ele, attribute_name)
            if att_value in latt_dict:
                latt_dict[att_value].append(i)
            else:
                latt_dict[att_value] = [i]
    return latt_dict


@_interactive
def set_knob(lattice, fam_name, attribute_name, value):
    """."""
    if isinstance(fam_name, str):
        idx = find_indices(lattice, 'fam_name', fam_name)
    else:
        idx = []
        for famname in fam_name:
            idx.append(find_indices(lattice, 'fam_name', famname))
    for i in idx:
        setattr(lattice[i], attribute_name, value)


@_interactive
def add_knob(lattice, fam_name, attribute_name, value):
    """."""
    if isinstance(fam_name, str):
        idx = find_indices(lattice, 'fam_name', fam_name)
    else:
        idx = []
        for famname in fam_name:
            idx.append(find_indices(lattice, 'fam_name', famname))
    for i in idx:
        original_value = getattr(lattice[i], attribute_name)
        new_value = original_value + value
        setattr(lattice[i], attribute_name, new_value)


@_interactive
def read_flat_file(filename):
    """."""
    e = _mp.constants.electron_rest_energy*_mp.units.joule_2_eV
    a = _accelerator.Accelerator(energy=e)  # energy cannot be zero
    fname = _trackcpp.String(filename)
    r = _trackcpp.read_flat_file_wrapper(fname, a.trackcpp_acc, True)
    if r > 0:
        raise LatticeError(_trackcpp.string_error_messages[r])

    return a


@_interactive
def write_flat_file(accelerator, filename):
    """."""
    fname = _trackcpp.String(filename)
    r = _trackcpp.write_flat_file_wrapper(
        fname, accelerator.trackcpp_acc, True)
    if r > 0:
        raise LatticeError(_trackcpp.string_error_messages[r])


@_interactive
def write_flat_file_to_string(accelerator):
    """."""
    s = _trackcpp.String()
    r = _trackcpp.write_flat_file_wrapper(s, accelerator.trackcpp_acc, False)
    if r > 0:
        raise LatticeError(_trackcpp.string_error_messages[r])

    return s.data


@_interactive
def refine_lattice(accelerator, max_length=None, indices=None, fam_names=None,
                   pass_methods=None):
    """."""
    if max_length is None:
        max_length = 0.05

    acc = accelerator

    # Build list with indices of elements to be affected
    if indices is None:
        indices = []
        # Add specified fam_names
        if fam_names is not None:
            for fam_name in fam_names:
                indices.extend(find_indices(acc, 'fam_name', fam_name))
        # Add specified pass_methods
        if pass_methods is not None:
            for pass_method in pass_methods:
                indices.extend(find_indices(acc, 'pass_method', pass_method))
        if fam_names is None and pass_methods is None:
            indices = list(range(len(acc)))

    new_acc = _accelerator.Accelerator(
        energy=acc.energy,
        harmonic_number=acc.harmonic_number,
        cavity_on=acc.cavity_on,
        radiation_on=acc.radiation_on,
        vchamber_on=acc.vchamber_on)

    indices = set(indices)
    for i, ele in enumerate(acc):
        if i not in indices or ele.length <= max_length:
            e = _Element(ele)
            new_acc.append(e)
            continue

        nr_segs = 1+int(ele.length/max_length)
        if any((ele.angle_in, ele.angle_out, ele.fint_in, ele.fint_out)):
            # for dipoles (special case due to fringe fields)
            nr_segs = max(3, nr_segs)

            e = _Element(ele)
            e.angle_in = 0.0
            e.angle_out = 0.0
            e.fint_in = 0.0
            e.fint_out = 0.0

            e_in = _Element(ele)
            e_in.angle_out = 0.0
            e_in.fint_out = 0.0

            e_out = _Element(ele)
            e_out.angle_in = 0.0
            e_out.fint_in = 0.0

            e_in.length, e.length, e_out.length = 3*(ele.length/nr_segs,)
            e_in.angle, e.angle, e_out.angle = 3*(ele.angle/nr_segs,)

            new_acc.append(e_in)
            for _ in range(nr_segs-2):
                new_acc.append(
                    _Element(e))
            new_acc.append(e_out)
        elif ele.kicktable is not None:
            raise Exception('no refinement implemented for IDs yet')
        else:
            for _ in range(nr_segs):
                e = _Element(ele)
                e.length = ele.length / nr_segs
                e.angle = ele.angle / nr_segs
                new_acc.append(e)
    return new_acc


@_interactive
def get_error_misalignment_x(lattice, indices):
    """Get horizontal misalignment errors from lattice elements.

    INPUTS:
      lattice : accelerator model
      indices : (list, tuple, numpy.ndarray) of the indices of elements to
        appy the errros. If the elements are segmented in the model
        and the same error is to be applied to each segment, then it must be
        a (nested list,nested tuple, 2D numpy.ndarray), where each of its
        (elements, elements, first dimension) is a (list/tuple, tuple/list, 1D
        numpy.ndarray) of indices of the segments. Elements may have different
        number of segments.

    Outputs:
       list of floats, in case len(indices)>1, or float of errors. Unit: [m]
    """
    # processes arguments
    indices, _, isflat = _process_args_errors(indices, 0.0)

    # loops over elements and gets error from T_IN
    values = []
    for segs in indices:
        # it is possible to also have yaw errors,so:
        misx = -(lattice[segs[0]].t_in[0] - lattice[segs[-1]].t_out[0])/2
        values.append(len(segs)*[misx])

    return _process_output(values, isflat)


@_interactive
def set_error_misalignment_x(lattice, indices, values):
<<<<<<< HEAD
    """Set horizontal misalignments errors to lattice elements.
=======
    """Set (discard previous) horizontal misalignments errors to lattice.
>>>>>>> d0dad31a

    Discards previous errors...

    Inputs:
      lattice -- accelerator model
      indices -- (list, tuple, numpy.ndarray) of the indices of elements to
        appy the errros. If the elements are segmented in the model
        and the same error is to be applied to each segment, then it must be
        a (nested list,nested tuple, 2D numpy.ndarray), where each of its
        (elements, elements, first dimension) is a (list/tuple, tuple/list, 1D
        numpy.ndarray) of indices of the segments. Elements may have different
        number of segments.
      values -- may be a float or a (list, tuple, 1D numpy.ndarray) of floats
        with the same length as indices. Unit [meters]

    """
    # processes arguments
    indices, values, _ = _process_args_errors(indices, values)

    # loops over elements and sets its T1 and T2 fields
    for segs, vals in zip(indices, values):
        # it is possible to also have yaw errors, so:
        yaw = (lattice[segs[0]].t_in[0] + lattice[segs[-1]].t_out[0])/2
        for idx, val in zip(segs, vals):
            lattice[idx].t_in[0] = yaw - val
            lattice[idx].t_out[0] = yaw + val


@_interactive
def add_error_misalignment_x(lattice, indices, values):
    """Add (sum to previous) horizontal misalignment errors to lattice.

    INPUTS:
      lattice : accelerator model
      indices : (list, tuple, numpy.ndarray) of the indices of elements to
        appy the errros. If the elements are segmented in the model
        and the same error is to be applied to each segment, then it must be
        a (nested list,nested tuple, 2D numpy.ndarray), where each of its
        (elements, elements, first dimension) is a (list/tuple, tuple/list, 1D
        numpy.ndarray) of indices of the segments. Elements may have different
        number of segments.
      values : may be a float or a (list, tuple, 1D numpy.ndarray) of floats
        with the same length as indices. Unit: [meters]
    """

    # processes arguments
    indices, values, _ = _process_args_errors(indices, values)

    # loops over elements and sets its T1 and T2 fields
    for segs, vals in zip(indices, values):
        for idx, val in zip(segs, vals):
            lattice[idx].t_in[0] += -val
            lattice[idx].t_out[0] += val


@_interactive
def get_error_misalignment_y(lattice, indices):
    """Get vertical misalignment errors from lattice elements.

    INPUTS:
      lattice : accelerator model
      indices : (list, tuple, numpy.ndarray) of the indices of elements to
        appy the errros. If the elements are segmented in the model
        and the same error is to be applied to each segment, then it must be
        a (nested list,nested tuple, 2D numpy.ndarray), where each of its
        (elements, elements, first dimension) is a (list/tuple, tuple/list, 1D
        numpy.ndarray) of indices of the segments. Elements may have different
        number of segments.

    Outputs:
       list, in case len(indices)>1, or float of errors. Unit: [meters]
    """

    # processes arguments
    indices, _, isflat = _process_args_errors(indices, 0.0)

    # loops over elements and gets error from T_IN
    values = []
    for segs in indices:
        # it is possible to also have pitch errors,so:
        misy = -(lattice[segs[0]].t_in[2] - lattice[segs[-1]].t_out[2])/2
        values.append(len(segs)*[misy])
    return _process_output(values, isflat)


@_interactive
def set_error_misalignment_y(lattice, indices, values):
    """Set (discard previous) vertical misalignments errors to lattice.

    INPUTS:
      lattice : accelerator model
      indices : (list, tuple, numpy.ndarray) of the indices of elements to
        appy the errros. If the elements are segmented in the model
        and the same error is to be applied to each segment, then it must be
        a (nested list,nested tuple, 2D numpy.ndarray), where each of its
        (elements, elements, first dimension) is a (list/tuple, tuple/list, 1D
        numpy.ndarray) of indices of the segments. Elements may have different
        number of segments.
      values : may be a float or a (list, tuple, 1D numpy.ndarray) of floats
        with the same length as indices. Unit [meters].
    """
    # processes arguments
    indices, values, _ = _process_args_errors(indices, values)

    # loops over elements and sets its T1 and T2 fields
    for segs, vals in zip(indices, values):
        # it is possible to also have yaw errors, so:
        pitch = (lattice[segs[0]].t_in[2] + lattice[segs[-1]].t_out[2])/2
        for idx, val in zip(segs, vals):
            lattice[idx].t_in[2] = pitch - val
            lattice[idx].t_out[2] = pitch + val


@_interactive
def add_error_misalignment_y(lattice, indices, values):
    """Add (sum to previous) vertical misalignment errors to lattice.

    INPUTS:
      lattice : accelerator model
      indices : (list, tuple, numpy.ndarray) of the indices of elements to
        appy the errros. If the elements are segmented in the model
        and the same error is to be applied to each segment, then it must be
        a (nested list,nested tuple, 2D numpy.ndarray), where each of its
        (elements, elements, first dimension) is a (list/tuple, tuple/list, 1D
        numpy.ndarray) of indices of the segments. Elements may have different
        number of segments.
      values : may be a float or a (list, tuple, 1D numpy.ndarray) of floats
        with the same length as indices. Unit: [meters]
    """

    # processes arguments
    indices, values, _ = _process_args_errors(indices, values)

    # loops over elements and sets its T1 and T2 fields
    for segs, vals in zip(indices, values):
        for idx, val in zip(segs, vals):
            lattice[idx].t_in[2] += -val
            lattice[idx].t_out[2] += val


@_interactive
def get_error_rotation_roll(lattice, indices):
    """Get roll rotation errors from lattice elements.

    INPUTS:
      lattice : accelerator model
      indices : (list, tuple, numpy.ndarray) of the indices of elements to
        appy the errros. If the elements are segmented in the model
        and the same error is to be applied to each segment, then it must be
        a (nested list,nested tuple, 2D numpy.ndarray), where each of its
        (elements, elements, first dimension) is a (list/tuple, tuple/list, 1D
        numpy.ndarray) of indices of the segments. Elements may have different
        number of segments.

    Outputs:
       list, in case len(indices)>1, or float of roll errors. Unit: [rad]
    """

    #  processes arguments
    indices, _, isflat = _process_args_errors(indices, 0.0)

    # loops over elements and gets error from R_IN
    values = []
    for segs in indices:
        angle = _math.asin(lattice[segs[0]].r_in[0, 2])
        values.append(len(segs) * [angle])
    return _process_output(values, isflat)


@_interactive
def set_error_rotation_roll(lattice, indices, values):
    """Set (discard previous) roll rotation errors to lattice elements.

    INPUTS:
      lattice : accelerator model
      indices : (list, tuple, numpy.ndarray) of the indices of elements to
        appy the errros. If the elements are segmented in the model
        and the same error is to be applied to each segment, then it must be
        a (nested list,nested tuple, 2D numpy.ndarray), where each of its
        (elements, elements, first dimension) is a (list/tuple, tuple/list, 1D
        numpy.ndarray) of indices of the segments. Elements may have different
        number of segments.
      values : may be a float or a (list, tuple, 1D numpy.ndarray) of floats
        with the same length as indices. Unit [rad].
    """

    # processes arguments
    indices, values, _ = _process_args_errors(indices, values)

    # loops over elements and sets its R1 and R2 fields
    for segs, val in zip(indices, values):
        cos, sin = _math.cos(val[0]), _math.sin(val[0])
        rot = _np.diag([cos, cos, cos, cos, 1.0, 1.0])
        rot[0, 2], rot[1, 3], rot[2, 0], rot[3, 1] = sin, sin, -sin, -sin
        for idx in segs:
            ele = lattice[idx]
            if ele.angle != 0 and ele.length != 0:
                rho = ele.length / ele.angle
                orig_s = ele.polynom_a[0] * rho
                # look at bndpolysymplectic4pass:
                orig_c = ele.polynom_b[0] * rho + 1.0
                # sin(teta)/rho:
                ele.polynom_a[0] = (orig_s*cos + orig_c*sin)/rho
                # (cos(teta)-1)/rho:
                ele.polynom_b[0] = (orig_c*cos - orig_s*sin - 1.0)/rho
            else:
                ele.r_in = rot
                ele.r_out = rot.T


@_interactive
def add_error_rotation_roll(lattice, indices, values):
    """Add (sum to previous) roll rotation errors to lattice.

    INPUTS:
      lattice : accelerator model
      indices : (list, tuple, numpy.ndarray) of the indices of elements to
        appy the errros. If the elements are segmented in the model
        and the same error is to be applied to each segment, then it must be
        a (nested list,nested tuple, 2D numpy.ndarray), where each of its
        (elements, elements, first dimension) is a (list/tuple, tuple/list, 1D
        numpy.ndarray) of indices of the segments. Elements may have different
        number of segments.
      values : may be a float or a (list, tuple, 1D numpy.ndarray) of floats
        with the same length as indices. Unit: [rad]
    """

    # processes arguments
    indices, values, _ = _process_args_errors(indices, values)

    # loops over elements and sets its R1 and R2 fields
    for segs, val in zip(indices, values):
        cos, sin = _math.cos(val[0]), _math.sin(val[0])
        rot = _np.diag([cos, cos, cos, cos, 1.0, 1.0])
        rot[0, 2], rot[1, 3], rot[2, 0], rot[3, 1] = sin, sin, -sin, -sin

        for idx in segs:
            ele = lattice[idx]
            if ele.angle != 0 and ele.length != 0:
                rho = ele.length / ele.angle
                orig_s = ele.polynom_a[0] * rho
                # look at bndpolysymplectic4pass:
                orig_c = ele.polynom_b[0] * rho + 1.0
                # sin(teta)/rho:
                ele.polynom_a[0] = (orig_s*cos + orig_c*sin) / rho
                # (cos(teta)-1)/rho:
                ele.polynom_b[0] = (orig_c*cos - orig_s*sin - 1.0) / rho
            else:
                ele.r_in = _np.dot(rot, ele.r_in)
                ele.r_out = _np.dot(ele.r_out, rot.T)


@_interactive
def get_error_rotation_pitch(lattice, indices):
    """Get pitch rotation errors of lattice elements

    INPUTS:
      lattice : accelerator model
      indices : (list, tuple, numpy.ndarray) of the indices of elements to
        appy the errros. If the elements are segmented in the model
        and the same error is to be applied to each segment, then it must be
        a (nested list,nested tuple, 2D numpy.ndarray), where each of its
        (elements, elements, first dimension) is a (list/tuple, tuple/list, 1D
        numpy.ndarray) of indices of the segments. Elements may have different
        number of segments.

    Outputs:
       list, in case len(indices)>1, or float of pitch errors. Unit: [rad]
    """

    # processes arguments
    indices, _, isflat = _process_args_errors(indices, 0.0)

    # loops over elements and gets error from T_IN
    values = []
    for segs in indices:
        ang = lattice[segs[0]].t_in[3]
        values.append(len(segs)*[-ang])

    return _process_output(values, isflat)


@_interactive
def set_error_rotation_pitch(lattice, indices, values):
    """Set (discard previous) pitch rotation errors to lattice.

    INPUTS:
      lattice : accelerator model
      indices : (list, tuple, numpy.ndarray) of the indices of elements to
        appy the errros. If the elements are segmented in the model
        and the same error is to be applied to each segment, then it must be
        a (nested list,nested tuple, 2D numpy.ndarray), where each of its
        (elements, elements, first dimension) is a (list/tuple, tuple/list, 1D
        numpy.ndarray) of indices of the segments. Elements may have different
        number of segments.
      values : may be a float or a (list, tuple, 1D numpy.ndarray) of floats
        with the same length as indices. Unit [rad]
    """

    # processes arguments
    indices, values, _ = _process_args_errors(indices, values)

    # set new values to first T1 and last T2
    for segs, ang in zip(indices, values):
        angy = -ang[0]
        L = sum([lattice[ii].length for ii in segs])
        # It is possible that there is a misalignment error, so:
        misy = (lattice[segs[0]].t_in[2] - lattice[segs[-1]].t_out[2])/2

        # correction of the path length
        old_angx = lattice[segs[0]].t_in[1]
        path = -(L/2)*(angy*angy + old_angx*old_angx)

        # Apply the errors only to the entrance of the first and exit of the
        # last segment:
        lattice[segs[0]].t_in[2] = -(L/2)*angy + misy
        lattice[segs[-1]].t_out[2] = -(L/2)*angy - misy
        lattice[segs[0]].t_in[3] = angy
        lattice[segs[-1]].t_out[3] = -angy
        lattice[segs[-1]].t_out[5] = path


@_interactive
def add_error_rotation_pitch(lattice, indices, values):
    """Add (sum to previous) pitch rotation errors to lattice.

    INPUTS:
      lattice : accelerator model
      indices : (list, tuple, numpy.ndarray) of the indices of elements to
        appy the errros. If the elements are segmented in the model
        and the same error is to be applied to each segment, then it must be
        a (nested list,nested tuple, 2D numpy.ndarray), where each of its
        (elements, elements, first dimension) is a (list/tuple, tuple/list, 1D
        numpy.ndarray) of indices of the segments. Elements may have different
        number of segments.
      values : may be a float or a (list, tuple, 1D numpy.ndarray) of floats
        with the same length as indices. Unit [rad]
    """

    # processes arguments
    indices, values, _ = _process_args_errors(indices, values)

    # set new values to first T1 and last T2. Uses small angle approximation
    for segs, ang in zip(indices, values):
        angy = -ang[0]
        L = sum([lattice[ii].length for ii in segs])

        # correction of the path length
        old_angy = lattice[segs[0]].t_in[3]
        path = -(L/2)*((angy+old_angy)*(angy+old_angy) - old_angy*old_angy)

        # Apply the errors only to the entrance of the first and exit of the
        # last segment:
        lattice[segs[0]].t_in += _np.array([0, 0, -(L/2)*angy, angy, 0, 0])
        lattice[segs[-1]].t_out += _np.array(
            [0, 0, -(L/2)*angy, -angy, 0, path])


@_interactive
def get_error_rotation_yaw(lattice, indices):
    """Get yaw rotation errors of lattice elements.

    INPUTS:
      lattice : accelerator model
      indices : (list, tuple, numpy.ndarray) of the indices of elements to
        appy the errros. If the elements are segmented in the model
        and the same error is to be applied to each segment, then it must be
        a (nested list,nested tuple, 2D numpy.ndarray), where each of its
        (elements, elements, first dimension) is a (list/tuple, tuple/list, 1D
        numpy.ndarray) of indices of the segments. Elements may have different
        number of segments.

    Outputs:
       list, in case len(indices)>1, or float of yaw errors. Unit: [rad]
    """

    # processes arguments
    indices, _, isflat = _process_args_errors(indices, 0.0)

    # loops over elements and gets error from T_IN
    values = []
    for segs in indices:
        ang = lattice[segs[0]].t_in[1]
        values.append(len(segs)*[-ang])
    return _process_output(values, isflat)


@_interactive
def set_error_rotation_yaw(lattice, indices, values):
    """Set (discard previous) yaw rotation errors to lattice.

    INPUTS:
      lattice : accelerator model
      indices : (list, tuple, numpy.ndarray) of the indices of elements to
        appy the errros. If the elements are segmented in the model
        and the same error is to be applied to each segment, then it must be
        a (nested list,nested tuple, 2D numpy.ndarray), where each of its
        (elements, elements, first dimension) is a (list/tuple, tuple/list, 1D
        numpy.ndarray) of indices of the segments. Elements may have different
        number of segments.
      values : may be a float or a (list, tuple, 1D numpy.ndarray) of floats
        with the same length as indices. Unit [rad]
    """
    # processes arguments
    indices, values, _ = _process_args_errors(indices, values)

    # set new values to first T1 and last T2
    for segs, ang in zip(indices, values):
        angx = -ang[0]
        L = sum([lattice[ii].length for ii in segs])
        # It is possible that there is a misalignment error, so:
        misx = (lattice[segs[0]].t_in[0] - lattice[segs[-1]].t_out[0])/2

        # correction of the path length
        old_angy = lattice[segs[0]].t_in[3]
        path = -(L/2)*(angx*angx + old_angy*old_angy)

        # Apply the errors only to the entrance of the first and exit of the
        # last segment:
        lattice[segs[0]].t_in[0] = -(L/2)*angx+misx
        lattice[segs[-1]].t_out[0] = -(L/2)*angx-misx
        lattice[segs[0]].t_in[1] = angx
        lattice[segs[-1]].t_out[1] = -angx
        lattice[segs[-1]].t_out[5] = path


@_interactive
def add_error_rotation_yaw(lattice, indices, values):
    """Add (sum to previous) yaw rotation errors to lattice elements.

    INPUTS:
      lattice : accelerator model
      indices : (list, tuple, numpy.ndarray) of the indices of elements to
        appy the errros. If the elements are segmented in the model
        and the same error is to be applied to each segment, then it must be
        a (nested list,nested tuple, 2D numpy.ndarray), where each of its
        (elements, elements, first dimension) is a (list/tuple, tuple/list, 1D
        numpy.ndarray) of indices of the segments. Elements may have different
        number of segments.
      values : may be a float or a (list, tuple, 1D numpy.ndarray) of floats
        with the same length as indices. Unit: [rad]
    """

    # processes arguments
    indices, values, _ = _process_args_errors(indices, values)

    # set new values to first T1 and last T2. Uses small angle approximation
    for segs, ang in zip(indices, values):
        angx = -ang[0]
        L = sum([lattice[ii].length for ii in segs])

        # correction of the path length
        old_angx = lattice[segs[0]].t_in[1]
        path = -(L/2)*((angx+old_angx)*(angx+old_angx) - old_angx*old_angx)

        # Apply the errors only to the entrance of the first and exit of the
        # last segment:
        lattice[segs[0]].t_in += _np.array([-(L/2)*angx, angx, 0, 0, 0, 0])
        lattice[segs[-1]].t_out += _np.array(
            [-(L/2)*angx, -angx, 0, 0, 0, path])


@_interactive
def add_error_excitation_main(lattice, indices, values):
    """ Add excitation errors to magnets.

    INPUTS:
      lattice : accelerator model
      indices : (list, tuple, numpy.ndarray) of the indices of elements to
        appy the errros. If the elements are segmented in the model
        and the same error is to be applied to each segment, then it must be
        a (nested list,nested tuple, 2D numpy.ndarray), where each of its
        (elements, elements, first dimension) is a (list/tuple, tuple/list, 1D
        numpy.ndarray) of indices of the segments. Elements may have different
        number of segments.
      values : may be a float or a (list, tuple, 1D numpy.ndarray) of floats
        with the same length as indices. Unit: Relative value
    """
    # processes arguments
    indices, values, _ = _process_args_errors(indices, values)

    for segs, errors in zip(indices, values):
        for idx, error in zip(segs, errors):
            ele = lattice[idx]
            if ele.angle != 0:
                rho = ele.length / ele.angle
                # read dipole pass method!
                ele.polynom_b[0] += error/rho
                # ele.polynom_a[1:] *= 1 + error
                # ele.polynom_b[1:] *= 1 + error
            else:
                ele.hkick *= 1 + error
                ele.vkick *= 1 + error
                ele.polynom_a *= 1 + error
                ele.polynom_b *= 1 + error


@_interactive
def add_error_excitation_kdip(lattice, indices, values):
    """ Add excitation errors to the quadrupole component of dipoles.

    INPUTS:
      lattice : accelerator model
      indices : (list, tuple, numpy.ndarray) of the indices of elements to
        appy the errros. If the elements are segmented in the model
        and the same error is to be applied to each segment, then it must be
        a (nested list,nested tuple, 2D numpy.ndarray), where each of its
        (elements, elements, first dimension) is a (list/tuple, tuple/list, 1D
        numpy.ndarray) of indices of the segments. Elements may have different
        number of segments.
      values : may be a float or a (list, tuple, 1D numpy.ndarray) of floats
        with the same length as indices.
    """
    # processes arguments
    indices, values, _ = _process_args_errors(indices, values)

    for segs, errors in zip(indices, values):
        for idx, error in zip(segs, errors):
            ele = lattice[idx]
            if ele.angle == 0:
                raise TypeError(
                    'lattice[{0:d}] is not a Bending Magnet.'.format(idx))
            ele.polynom_b[1] *= 1 + error


@_interactive
def add_error_multipoles(lattice, indices, r0, main_monom, Bn_norm=None,
                         An_norm=None):
    """ Add multipole errors to elements of lattice.

    INPUTS:
      lattice : accelerator model
      indices : (list, tuple, numpy.ndarray) of the indices of elements to
        appy the multipole errros. If the elements are segmented in the model
        and the same errors are to be applied to each segment, then it must be
        a (nested list,nested tuple, 2D numpy.ndarray), where each of its
        (elements, elements, first dimension) is a (list/tuple, tuple/list, 1D
        numpy.ndarray) of indices of the segments. Elements may have different
        number of segments.
      r0      : float whose meaning is the transverse horizontal position where
        the multipoles are normalized. Unit [meters];
      main_monom : may be an integer or (list, tuple, 1D numpy.ndarray) of
        integers whose meaning is the order of the main field strength
        compoment of each element. Positive values mean the main field
        component is normal and negative values mean they are skew. Examples:
          n= 1: dipole or horizontal corrector
          n=-1: vertical corrector
          n= 2: normal quadrupole
          n=-2: skew quadrupole  and so on
      Bn_norm : may be one normalized polynom to be applied to all elements or
        a list of normalized polynoms, one for each element. If the normalized
        polynoms for each element have the same sizes, it can also be a 2D
        numpy.ndarray where the first dimension has the same length as indices.
        By normalized polynom we mean a list, tuple or 1D numpy.ndarray whose
        (i+1)-th element is given by:
            Bn_norm[i] = DeltaB[i]/B  @ r0      with
            DeltaB[i] = PolB[i] * r0**i    and    B = Kn * r0**(n-1)
        where n is the absolute value of main_monom, Kn is the principal
        field strength component of the element and PolB is the quantity which
        will be applied to the element.
        The default value is None, which means the polynom_b of the elements
        will not be affected.
      An_norm : analogous of Bn_norm but for the polynom_a.

    """

<<<<<<< HEAD
    def add_polynom(elem, polynom, Pol_norm, n, KP):
        if Pol_norm is not None:
            if isinstance(Pol_norm, _np.ndarray):
                Pol = Pol_norm
            else:
                Pol = _np.array(Pol_norm)
            monoms = abs(n-1) - _np.arange(Pol.shape[0])
            r0_i = r0**monoms
            newPol = KP*r0_i*Pol
            oldPol = getattr(elem, polynom)
            lenNewPol = len(newPol)
            lenOldPol = len(oldPol)
            if lenNewPol > lenOldPol:
                pol = newPol
                pol[:lenOldPol] += oldPol
            else:
                pol = oldPol
                pol[:lenNewPol] += newPol
            setattr(elem, polynom, pol)
=======
    def add_polynom(elem, polynom, pol_norm, main_mon, main_stren):
        if pol_norm is None:
            return
        pol_norm = _np.asarray(pol_norm)
        monoms = abs(main_mon-1) - _np.arange(pol_norm.shape[0])
        r0_i = r0**monoms
        new_pol = main_stren * r0_i * pol_norm
        old_pol = getattr(elem, polynom)
        len_new_pol = len(new_pol)
        len_old_pol = len(old_pol)
        if len_new_pol > len_old_pol:
            pol = new_pol
            pol[:len_old_pol] += old_pol
        else:
            pol = old_pol
            pol[:len_new_pol] += new_pol
        setattr(elem, polynom, pol)
>>>>>>> d0dad31a

    indices, *_ = _process_args_errors(indices, 0.0)

    if len(main_monom) == 1:
        main_monom *= _np.ones(len(indices))
    if len(main_monom) != len(indices):
        raise IndexError(
            'Length of main_monoms differs from length of indices.')

    # Extend the fields, if necessary to the number of elements in indices
    types = (int, float, _np.int_, _np.float_)
    if Bn_norm is None or isinstance(Bn_norm[0], types):
        Bn_norm = len(indices) * [Bn_norm]
    if An_norm is None or isinstance(An_norm[0], types):
        An_norm = len(indices) * [An_norm]
    if len(Bn_norm) != len(indices) or len(An_norm) != len(indices):
        raise IndexError('Length of polynoms differs from length of indices.')

    for segs, n, ann, bnn in zip(indices, main_monom, An_norm, Bn_norm):
        for idx in segs:
            ele = lattice[idx]
            if abs(n) == 1 and ele.angle != 0:
                KP = ele.angle
                if ele.length > 0:
                    KP /= ele.length
            else:
                KP = ele.polynom_b[n-1] if n > 0 else ele.polynom_a[-n-1]
            add_polynom(ele, 'polynom_b', bnn, n, KP)
            add_polynom(ele, 'polynom_a', ann, n, KP)


# --- private functions ---


def _process_args_errors(indices, values):
    types = (int, _np.int_)
    isflat = False
    if isinstance(indices, types):
        indices = [[indices]]
    elif len(indices) > 0 and isinstance(indices[0], types):
        indices = [[ind] for ind in indices]
        isflat = True

    types = (int, float, _np.int_, _np.float_)
    if isinstance(values, types):
        values = [len(ind) * [values] for ind in indices]
    if len(values) != len(indices):
        raise IndexError('length of values differs from length of indices.')

    newvalues = []
    for ind, vals in zip(indices, values):
        if isinstance(vals, types):
            vals = len(ind) * [vals]
        if len(vals) != len(ind):
            raise IndexError(
                'length of values differs from length of indices.')
        newvalues.append(vals)
    return indices, _np.array(newvalues), isflat


def _process_output(values, isflat):
    if isflat:
        values = flatten(values)
    if len(values) == 1:
        values = values[0]
    return _np.array(values)


def _is_equal(val1, val2):
    # checks for strings
    if isinstance(val1, str):
        if isinstance(val2, str):
            return val1 == val2
        else:
            return False
    else:
        if isinstance(val2, str):
            return False

    try:
        _ = val1[0]
        # 'val1' is an iterable
        return _is_equal_val1_iterable(val1, val2)
    except TypeError:
        # 'val1' is not iterable
        try:
            _ = val2[0]
            # 'val1' is not iterable but 'val2' is.
            return False
        except TypeError:
            # neither 'val1' nor 'val2' are iterables
            return val1 == val2


def _is_equal_val1_iterable(val1, val2):
    try:
        _ = val2[0]
        # 'val2' is an iterable
        if len(val1) != len(val2):
            # 'val1' and 'val2' are iterbales but with different lengths
            return False
        else:
            # 'val1' and 'val2' are iterables with the same length
            for val1_, val2_ in zip(val1, val2):
                if not _is_equal(val1_, val2_):
                    return False
            # corresponding elements in iterables are the same.
            return True
    except TypeError:
        # 'val1' is iterable but 'val2' is not
        return False<|MERGE_RESOLUTION|>--- conflicted
+++ resolved
@@ -1,14 +1,9 @@
 """Lattice module."""
 
 import math as _math
-<<<<<<< HEAD
 from collections.abc import Iterable as _Iterable
 import numpy as _np
 
-=======
-from collections.abc import Iterable
-import numpy as _np
->>>>>>> d0dad31a
 import mathphys as _mp
 import trackcpp as _trackcpp
 
@@ -46,11 +41,7 @@
 
 @_interactive
 def shift(lattice, start):
-<<<<<<< HEAD
-    """Shift periodically the lattice.
-=======
     """Shift lattice periodically so that it starts at index 'start'.
->>>>>>> d0dad31a
 
     Inputs:
         lattice -- a list of objects
@@ -68,10 +59,6 @@
 
 @_interactive
 def length(lattice):
-<<<<<<< HEAD
-    """."""
-    return sum(map(lambda x: x.length, lattice))
-=======
     """Return the length, in meters, of the given lattice."""
     if isinstance(lattice, _pyaccel.accelerator.Accelerator):
         return lattice.length
@@ -79,7 +66,6 @@
         return lattice.get_length()
     else:
         return sum(map(lambda x: x.length, lattice))
->>>>>>> d0dad31a
 
 
 @_interactive
@@ -377,11 +363,7 @@
 
 @_interactive
 def set_error_misalignment_x(lattice, indices, values):
-<<<<<<< HEAD
-    """Set horizontal misalignments errors to lattice elements.
-=======
     """Set (discard previous) horizontal misalignments errors to lattice.
->>>>>>> d0dad31a
 
     Discards previous errors...
 
@@ -948,27 +930,6 @@
 
     """
 
-<<<<<<< HEAD
-    def add_polynom(elem, polynom, Pol_norm, n, KP):
-        if Pol_norm is not None:
-            if isinstance(Pol_norm, _np.ndarray):
-                Pol = Pol_norm
-            else:
-                Pol = _np.array(Pol_norm)
-            monoms = abs(n-1) - _np.arange(Pol.shape[0])
-            r0_i = r0**monoms
-            newPol = KP*r0_i*Pol
-            oldPol = getattr(elem, polynom)
-            lenNewPol = len(newPol)
-            lenOldPol = len(oldPol)
-            if lenNewPol > lenOldPol:
-                pol = newPol
-                pol[:lenOldPol] += oldPol
-            else:
-                pol = oldPol
-                pol[:lenNewPol] += newPol
-            setattr(elem, polynom, pol)
-=======
     def add_polynom(elem, polynom, pol_norm, main_mon, main_stren):
         if pol_norm is None:
             return
@@ -986,7 +947,6 @@
             pol = old_pol
             pol[:len_new_pol] += new_pol
         setattr(elem, polynom, pol)
->>>>>>> d0dad31a
 
     indices, *_ = _process_args_errors(indices, 0.0)
 
