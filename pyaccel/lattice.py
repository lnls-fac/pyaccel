--- conflicted
+++ resolved
@@ -705,7 +705,7 @@
             polB[:lenNewPolB] += newPolB
         lattice[idx].polynom_b = polB
 
-<<<<<<< HEAD
+
     indices, *_ = _process_args_errors(indices, 0.0)
 
     if len(main_monom)==1 and len(main_monom) != indices.shape[0]:
@@ -716,17 +716,6 @@
         Bn_norm = indices.shape[0] * [Bn_norm]
     if An_norm is not None and isinstance(Bn_norm[0],types):
         An_norm = indices.shape[0] * [An_norm]
-=======
-    if length(main_monom)==1 and length(main_monom) != len_idx:
-        main_monom = repmat(main_monom,1,len_idx);
-
-    if size(Bn_norm,2)==1 and size(Bn_norm,2) != len_idx:
-        Bn_norm = repmat(Bn_norm,1,len_idx);
-
-    if size(An_norm,2)==1 and size(An_norm,2) != len_idx:
-        An_norm = repmat(An_norm,1,len_idx);
->>>>>>> 8cce1a71
-
     for i in range(indices.shape[0]):
         n  = main_monom[i]
         if Bn_norm is not None:
@@ -743,7 +732,6 @@
                 else:
                     KP = lattice[idx].angle
             else:
-<<<<<<< HEAD
                 if n > 0:
                     KP = lattice[idx].polynom_b[n-1]
                 else:
@@ -762,40 +750,6 @@
                     polA = oldPolA
                     polA[:lenNewPolA] += newPolA
                 lattice[idx].polynom_a = polA
-=======
-                KP = lattice[idx].angle
-        else:
-            if n > 0:
-                KP = lattice[idx].polynom_b[n-1]
-            else:
-                KP = lattice[idx].Polynom_a[-n+1]
-        monoms = abs(n-1) - np.arange(An.shape[0])
-        r0_i = r0**monoms
-        newPolB = KP*r0_i*Bn
-        newPolA = KP*r0_i*An
-        oldPolB = lattice[idx].PolynomB;
-        oldPolA = lattice[idx].PolynomA;
-        lenNewPolB = len(newPolB)
-        lenOldPolB = len(oldPolB)
-        if lenNewPolB > lenOldPolB:
-            polB = newPolB
-            polB[1:lenOldPolB] = polB[1:lenOldPolB] + oldPolB
-        else:
-            polB = oldPolB;
-            polB[1:lenNewPolB] = polB[1:lenNewPolB] + newPolB;
-        lenNewPolA = length(newPolA);
-        lenOldPolA = length(oldPolA);
-        if lenNewPolA > lenOldPolA:
-            polA = newPolA;
-            polA[1:lenOldPolA] = polA[1:lenOldPolA] + oldPolA;
-        else:
-            polA = oldPolA;
-            polA[1:lenNewPolA] = polA[1:lenNewPolA] + newPolA;
-        new_ring[idx_i].PolynomB = polB;
-        new_ring[idx_i].PolynomA = polA;
-        new_ring[idx_i].MaxOrder = max([length(polB), length(polA)])-1;
-
->>>>>>> 8cce1a71
 
 
 def _process_args_errors(indices, values):
