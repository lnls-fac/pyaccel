"""Beam lifetime calculation."""

import os as _os
import importlib as _implib
from copy import deepcopy as _dcopy
import numpy as _np
from collections import namedtuple as _namedtuple

from mathphys import constants as _cst, units as _u, \
    beam_optics as _beam

from . import optics as _optics

import scipy.special as _special
if _implib.util.find_spec('scipy'):
    import scipy.integrate as _integrate
else:
    _integrate = None


class Lifetime:
    """Class which calculates the lifetime for a given accelerator."""

    # Constant factors
    _MBAR_2_PASCAL = 1.0e-3 / _u.pascal_2_bar

    _D_TOUSCHEK_FILE = _os.path.join(
        _os.path.dirname(__file__), 'data', 'd_touschek.npz')

    _KSI_TABLE = None
    _D_TABLE = None

    OPTICS = _namedtuple('Optics', ['EdwardsTeng', 'Twiss'])(0, 1)
    EQPARAMS = _namedtuple('EqParams', ['BeamEnvelope', 'RadIntegrals'])(0, 1)

    def __init__(self, accelerator, type_eqparams=None, type_optics=None):
        """."""
        self._acc = accelerator

        self._type_eqparams = Lifetime.EQPARAMS.BeamEnvelope
        self._type_optics = Lifetime.OPTICS.EdwardsTeng
        self.type_eqparams = type_eqparams
        self.type_optics = type_optics

        if self.type_eqparams == self.EQPARAMS.BeamEnvelope:
            self._eqparams_func = _optics.EqParamsFromBeamEnvelope
        elif self.type_eqparams == self.EQPARAMS.RadIntegrals:
            self._eqparams_func = _optics.EqParamsFromRadIntegrals

        if self.type_optics == self.OPTICS.EdwardsTeng:
            self._optics_func = _optics.calc_edwards_teng
        elif self._type_optics == self.OPTICS.Twiss:
            self._optics_func = _optics.calc_twiss

        self._eqpar = self._eqparams_func(self._acc)
        self._optics_data, *_ = self._optics_func(self._acc, indices='closed')
        _twiss = self._optics_data
        if self.type_optics != self.OPTICS.Twiss:
            _twiss, *_ = _optics.calc_twiss(self._acc, indices='closed')
        res = _optics.calc_transverse_acceptance(self._acc, _twiss)
        self._accepx_nom = _np.min(res[0])
        self._accepy_nom = _np.min(res[1])
        self._curr_per_bun = 100/864  # [mA]
        self._avg_pressure = 1e-9  # [mbar]
        self._atomic_number = 7
        self._temperature = 300  # [K]
        self._tau1 = self._tau2 = self._tau3 = None
        self._emit1 = self._emit2 = self._espread0 = self._bunlen = None
        self._accepx = self._accepy = self._accepen = None
        self.touschek_model = 'piwinski'

    @property
    def type_eqparams_str(self):
        """."""
        return Lifetime.EQPARAMS._fields[self._type_eqparams]

    @property
    def type_eqparams(self):
        """."""
        return self._type_eqparams

    @type_eqparams.setter
    def type_eqparams(self, value):
        if value is None:
            return
        if isinstance(value, str):
            self._type_eqparams = int(value in Lifetime.EQPARAMS._fields[1])
        elif int(value) in Lifetime.EQPARAMS:
            self._type_eqparams = int(value)

    @property
    def type_optics_str(self):
        """."""
        return Lifetime.OPTICS._fields[self._type_optics]

    @property
    def type_optics(self):
        """."""
        return self._type_optics

    @type_optics.setter
    def type_optics(self, value):
        if value is None:
            return
        if isinstance(value, str):
            self._type_optics = int(value in Lifetime.OPTICS._fields[1])
        elif int(value) in Lifetime.OPTICS:
            self._type_optics = int(value)

    @property
    def accelerator(self):
        """."""
        return self._acc

    @accelerator.setter
    def accelerator(self, val):
        self._eqpar = self._eqparams_func(val)
        self._optics_data, *_ = self._optics_func(val, indices='closed')
        _twiss = self._optics_data
        if self.type_optics != self.OPTICS.Twiss:
            _twiss, *_ = _optics.calc_twiss(val, indices='closed')
        res = _optics.calc_transverse_acceptance(val, _twiss)
        self._accepx_nom = _np.min(res[0])
        self._accepy_nom = _np.min(res[1])
        self._acc = val

    @property
    def equi_params(self):
        """Equilibrium parameters."""
        return self._eqpar

    @property
    def optics_data(self):
        """Optics data."""
        return self._optics_data

    @property
    def curr_per_bunch(self):
        """Return current per bunch [mA]."""
        return self._curr_per_bun

    @curr_per_bunch.setter
    def curr_per_bunch(self, val):
        self._curr_per_bun = float(val)

    @property
    def particles_per_bunch(self):
        """Particles per bunch."""
        return int(_beam.calc_number_of_electrons(
            self._acc.energy * _u.eV_2_GeV, self.curr_per_bunch,
            self._acc.length))

    @property
    def avg_pressure(self):
        """Average Pressure [mbar]."""
        return self._avg_pressure

    @avg_pressure.setter
    def avg_pressure(self, val):
        self._avg_pressure = float(val)

    @property
    def atomic_number(self):
        """Atomic number of residual gas."""
        return self._atomic_number

    @atomic_number.setter
    def atomic_number(self, val):
        self._atomic_number = int(val)

    @property
    def temperature(self):
        """Average Temperature of residual gas [K]."""
        return self._temperature

    @temperature.setter
    def temperature(self, val):
        self._temperature = float(val)

    @property
    def emit1(self):
        """Stationary emittance of mode 1 [m.rad]."""
        if self._emit1 is not None:
            return self._emit1
        attr = 'emitx' if \
            self.type_eqparams == self.EQPARAMS.RadIntegrals else 'emit1'
        return getattr(self._eqpar, attr)

    @emit1.setter
    def emit1(self, val):
        self._emit1 = float(val)

    @property
    def emit2(self):
        """Stationary emittance of mode 2 [m.rad]."""
        if self._emit2 is not None:
            return self._emit2
        attr = 'emity' if \
            self.type_eqparams == self.EQPARAMS.RadIntegrals else 'emit2'
        return getattr(self._eqpar, attr)

    @emit2.setter
    def emit2(self, val):
        self._emit2 = float(val)

    @property
    def espread0(self):
        """Relative energy spread."""
        if self._espread0 is not None:
            return self._espread0
        return self._eqpar.espread0

    @espread0.setter
    def espread0(self, val):
        self._espread0 = float(val)

    @property
    def bunlen(self):
        """Bunch length [m]."""
        if self._bunlen is not None:
            return self._bunlen
        return self._eqpar.bunlen

    @bunlen.setter
    def bunlen(self, val):
        self._bunlen = float(val)

    @property
    def tau1(self):
        """Mode 1 damping Time [s]."""
        if self._tau1 is not None:
            return self._tau1
        attr = 'taux' if \
            self.type_eqparams == self.EQPARAMS.RadIntegrals else 'tau1'
        return getattr(self._eqpar, attr)

    @tau1.setter
    def tau1(self, val):
        self._tau1 = float(val)

    @property
    def tau2(self):
        """Mode 2 damping Time [s]."""
        if self._tau2 is not None:
            return self._tau2
        attr = 'tauy' if \
            self.type_eqparams == self.EQPARAMS.RadIntegrals else 'tau2'
        return getattr(self._eqpar, attr)

    @tau2.setter
    def tau2(self, val):
        self._tau2 = float(val)

    @property
    def tau3(self):
        """Mode 3 damping Time [s]."""
        if self._tau3 is not None:
            return self._tau3
        attr = 'taue' if \
            self.type_eqparams == self.EQPARAMS.RadIntegrals else 'tau3'
        return getattr(self._eqpar, attr)

    @tau3.setter
    def tau3(self, val):
        self._tau3 = float(val)

    @property
    def accepen(self):
        """Longitudinal acceptance."""
        if self._accepen is not None:
            return self._accepen
        dic = dict()
        rf_accep = self._eqpar.rf_acceptance
        dic['spos'] = self._optics_data.spos
        dic['accp'] = dic['spos']*0 + rf_accep
        dic['accn'] = dic['spos']*0 - rf_accep
        return dic

    @accepen.setter
    def accepen(self, val):
        if isinstance(val, dict):
            if {'spos', 'accp', 'accn'} - val.keys():
                raise KeyError(
                    "Dictionary must contain keys 'spos', 'accp', 'accn'")
            spos = val['spos']
            accp = val['accp']
            accn = val['accn']
        elif isinstance(val, (list, tuple, _np.ndarray)):
            spos = self._optics_data.spos
            accp = spos*0.0 + val[1]
            accn = spos*0.0 + val[0]
        elif isinstance(val, (int, _np.int, float, _np.float)):
            spos = self._optics_data.spos
            accp = spos*0.0 + val
            accn = spos*0.0 - val
        else:
            raise TypeError('Wrong value for energy acceptance')
        self._accepen = _dcopy(dict(spos=spos, accp=accp, accn=accn))

    @property
    def accepx(self):
        """Horizontal acceptance."""
        if self._accepx is not None:
            return self._accepx
        dic = dict()
        dic['spos'] = self._optics_data.spos
        dic['acc'] = dic['spos']*0 + self._accepx_nom
        return dic

    @accepx.setter
    def accepx(self, val):
        if isinstance(val, dict):
            if {'spos', 'acc'} - val.keys():
                raise KeyError(
                    "Dictionary must contain keys 'spos', 'acc'")
            spos = val['spos']
            acc = val['acc']
        elif isinstance(val, (int, _np.int, float, _np.float)):
            spos = self._optics_data.spos
            acc = spos*0.0 + val
        else:
            raise TypeError('Wrong value for energy acceptance')
        self._accepx = _dcopy(dict(spos=spos, acc=acc))

    @property
    def accepy(self):
        """Vertical acceptance."""
        if self._accepy is not None:
            return self._accepy
        dic = dict()
        dic['spos'] = self._optics_data.spos
        dic['acc'] = dic['spos']*0 + self._accepy_nom
        return dic

    @accepy.setter
    def accepy(self, val):
        if isinstance(val, dict):
            if {'spos', 'acc'} - val.keys():
                raise KeyError(
                    "Dictionary must contain keys 'spos', 'acc'")
            spos = val['spos']
            acc = val['acc']
        elif isinstance(val, (int, _np.int, float, _np.float)):
            spos = self._optics_data.spos
            acc = spos*0.0 + val
        else:
            raise TypeError('Wrong value for energy acceptance')
        self._accepy = _dcopy(dict(spos=spos, acc=acc))

    @property
    def touschek_data(self):
        """Calculate loss rate due to Touschek beam lifetime.

        parameters used in calculation:

        emit1        = Mode 1 emittance [m.rad]
        emit2        = Mode 2 emittance [m.rad]
        energy       = Bunch energy [GeV]
        nr_part      = Number of electrons ber bunch
        espread      = relative energy spread,
        bunlen       = bunch length [m]
        accepen      = relative energy acceptance of the machine.

        optics = pyaccel.TwissArray object or similar object with fields:
                spos, betax, betay, etax, etay, alphax, alphay, etapx, etapy

                or

                pyaccel.EdwardsTengArray object or similar object with fields:
                spos, beta1, beta2, eta1, eta2, alpha1, alpha2, etap1, etap2

        output:

        dictionary with fields:
            rate     = loss rate along the ring [1/s]
            avg_rate = average loss rate along the ring [1/s]
            pos      = longitudinal position where loss rate was calculated [m]
            volume   = volume of the beam along the ring [m^3]
        """
        self._load_touschek_integration_table()
        gamma = self._acc.gamma_factor
        beta = self._acc.beta_factor
        en_accep = self.accepen
        optics = self._optics_data
        emit1, emit2 = self.emit1, self.emit2
        espread = self.espread0
        bunlen = self.bunlen
        nr_part = self.particles_per_bunch

        _, ind = _np.unique(optics.spos, return_index=True)
        spos = en_accep['spos']
        accp = en_accep['accp']
        accn = en_accep['accn']

        # calcular o tempo de vida a cada 10 cm do anel:
        npoints = int((spos[-1] - spos[0])/0.1)
        s_calc = _np.linspace(spos[0], spos[-1], npoints)
        d_accp = _np.interp(s_calc, spos, accp)
        d_accn = _np.interp(s_calc, spos, -accn)

        # if momentum aperture is 0, set it to 1e-4:
        d_accp[d_accp == 0] = 1e-4
        d_accn[d_accn == 0] = 1e-4

<<<<<<< HEAD
        betax = _np.interp(s_calc, twiss.spos[ind], twiss.betax[ind])
        alphax = _np.interp(s_calc, twiss.spos[ind], twiss.alphax[ind])
        etax = _np.interp(s_calc, twiss.spos[ind], twiss.etax[ind])
        etaxl = _np.interp(s_calc, twiss.spos[ind], twiss.etapx[ind])

        betay = _np.interp(s_calc, twiss.spos[ind], twiss.betay[ind])
        alphay = _np.interp(s_calc, twiss.spos[ind], twiss.alphay[ind])
        etay = _np.interp(s_calc, twiss.spos[ind], twiss.etay[ind])
        etayl = _np.interp(s_calc, twiss.spos[ind], twiss.etapy[ind])

        # Tamanhos betatron do bunch
        sigxb2 = emitx * betax
        sigyb2 = emity * betay

        # Volume do bunch
        sigy = _np.sqrt(etay**2*espread**2 + betay*emity)
        sigx = _np.sqrt(etax**2*espread**2 + betax*emitx)
        vol = bunlen * sigx * sigy
        const = (_cst.electron_radius**2 * _cst.light_speed) / (8*_np.pi)

        if self.touschek_model == 'flat_beam':
            fator = betax*etaxl + alphax*etax
            a_var = 1 / (4*espread**2) + (etax**2 + fator**2) / (4*sigxb2)
            b_var = betax*fator / (2*sigxb2)
            c_var = betax**2 / (4*sigxb2) - b_var**2 / (4*a_var)

            # Limite de integração inferior
            ksip = (2*_np.sqrt(c_var)/gamma * d_accp)**2
            ksin = (2*_np.sqrt(c_var)/gamma * d_accn)**2

            # Interpola d_touschek
            d_pos = _np.interp(
                ksip, self._KSI_TABLE, self._D_TABLE, left=0.0, right=0.0)
            d_neg = _np.interp(
                ksin, self._KSI_TABLE, self._D_TABLE, left=0.0, right=0.0)

            # Tempo de vida touschek inverso
            ratep = const * nr_part/gamma**2 / d_accp**3 * d_pos / vol
            raten = const * nr_part/gamma**2 / d_accn**3 * d_neg / vol
            rate = (ratep+raten)/2
        elif self.touschek_model == 'piwinski':
            track_data_p = _np.zeros((npoints, 4))
            track_data_n = _np.zeros((npoints, 4))

            etaxtil2 = (alphax*etax + betax*etaxl)**2
            etaytil2 = (alphay*etay + betay*etayl)**2
            espread2 = espread*espread

            val1 = 1/espread2
            val2 = (etax*etax + etaxtil2)/(sigxb2)
            val3 = (etay*etay + etaytil2)/(sigyb2)
            sigh2 = 1/(val1 + val2 + val3)

            betagamma2 = (beta*gamma)**2

            cx_ = betax**2/sigxb2
            cy_ = betay**2/sigyb2
            b1_ = cx_*(1-sigh2*etaxtil2/sigxb2)
            b1_ += cy_*(1-sigh2*etaytil2/sigyb2)
            b1_ /= (2*betagamma2)

            ch_ = (sigx*sigy)**2 - (espread2*etax*etay)**2
            cb2 = sigh2/(betagamma2*emitx*emity)**2
            cb2 *= ch_/espread2
            b2_ = b1_**2 - cb2
            for idx in range(npoints):
                if b2_[idx] < 0:
                    if abs(b2_[idx]/b1_[idx]**2 < 1e-7):
                        print(f'B2^2 < 0 at {idx:04d}')
                    else:
                        print(f'Setting B2 to zero at {idx:04d}')
                        b2_[idx] = 0
            b2_ = _np.sqrt(b2_)

            taum_p = (beta*d_accp)**2
            taum_n = (beta*d_accn)**2

            rate = []
            track_data_p[:, 0] = taum_p
            track_data_p[:, 1] = b1_
            track_data_p[:, 2] = b2_

            track_data_n[:, 0] = taum_n
            track_data_n[:, 1] = b1_
            track_data_n[:, 2] = b2_
            for idx in range(npoints):
                f_int_p = self.f_integral_2_simps(
                    taum_p[idx], b1_[idx], b2_[idx])
                f_int_n = self.f_integral_2_simps(
                    taum_n[idx], b1_[idx], b2_[idx])

                track_data_p[idx, 3] = f_int_p
                track_data_n[idx, 3] = f_int_n

                rate_const = const * nr_part/gamma**2/bunlen
                rate_const /= _np.sqrt(ch_[idx])
                ratep = rate_const * f_int_p/taum_p[idx]
                raten = rate_const * f_int_n/taum_n[idx]
                rate.append((ratep + raten)/2)

        rate = _np.array(rate)
        # Tempo de vida touschek inverso médio
        avg_rate = _np.trapz(rate, x=s_calc) / (s_calc[-1] - s_calc[0])
        dit = dict(
            rate=rate, avg_rate=avg_rate,
            volume=vol, pos=s_calc,
            track_data_n=track_data_n, track_data_p=track_data_p)
        return dit

    @staticmethod
    def f_function_arg_1(tau, taum, b1_, b2_):
        """."""
        ratio = tau/taum/(1+tau)
        arg = (2+1/tau)**2 * (ratio - 1)
        arg += 1 - _np.sqrt(1/ratio)
        arg -= 1/2/tau*(4 + 1/tau) * _np.log(ratio)
        arg *= _np.sqrt(ratio*taum)
        bessel = _np.exp(-b1_*tau)*_special.i0(b2_*tau)
        res = arg * bessel
        if _np.isnan(res).any() or _np.isinf(res).any():
            bessel = _np.exp(-(b1_-b2_)*tau)/_np.sqrt(2*_np.pi*tau*b2_)
            res = arg * bessel
        return res
=======
        twi_names = [
            'betax', 'alphax', 'etax', 'etapx', 'betay', 'etay']
        edteng_names = [
            'beta1', 'alpha1', 'eta1', 'etap1', 'beta2', 'eta2']
        names = twi_names if \
            self.type_optics == self.OPTICS.Twiss else edteng_names

        s_ind = optics.spos[ind]
        beta1 = _np.interp(s_calc, s_ind, getattr(optics, names[0])[ind])
        alpha1 = _np.interp(s_calc, s_ind, getattr(optics, names[1])[ind])
        eta1 = _np.interp(s_calc, s_ind, getattr(optics, names[2])[ind])
        eta1l = _np.interp(s_calc, s_ind, getattr(optics, names[3])[ind])
        beta2 = _np.interp(s_calc, s_ind, getattr(optics, names[4])[ind])
        eta2 = _np.interp(s_calc, s_ind, getattr(optics, names[5])[ind])

        # Volume do bunch
        sig2 = _np.sqrt(eta2**2*espread**2 + beta2*emit2)
        sig1 = _np.sqrt(eta1**2*espread**2 + beta1*emit1)
        vol = bunlen * sig1 * sig2

        # Tamanho betatron horizontal do bunch
        sig1b = emit1 * beta1

        fator = beta1*eta1l + alpha1*eta1
        a_var = 1 / (4*espread**2) + (eta1**2 + fator**2) / (4*sig1b)
        b_var = beta1*fator / (2*sig1b)
        c_var = beta1**2 / (4*sig1b) - b_var**2 / (4*a_var)
>>>>>>> 096717c6

    @staticmethod
    def f_integral_1(taum, b1_, b2_):
        """."""
        lim = 1000
        f_int, _ = _integrate.quad(
            func=Lifetime.f_function_arg_1, a=taum, b=_np.inf,
            args=(taum, b1_, b2_), limit=lim)
        f_int *= _np.sqrt(_np.pi*(b1_**2-b2_**2))*taum
        return f_int

    @staticmethod
    def f_function_arg_2(tau, taum, b1_, b2_):
        """."""
        tau = _np.tan(tau)**2
        ratio = tau/taum/(1+tau)
        arg = (2*tau+1)**2 * (ratio - 1)/tau
        arg += tau - _np.sqrt(tau*taum*(1+tau))
        arg -= (2+1/(2*tau))*_np.log(ratio)
        arg *= _np.sqrt(1+tau)
        bessel = _np.exp(-b1_*tau)*_special.i0(b2_*tau)
        res = arg * bessel
        if _np.isnan(res).any() or _np.isinf(res).any():
            bessel = _np.exp(-(b1_-b2_)*tau)/_np.sqrt(2*_np.pi*tau*b2_)
            res = arg * bessel
        return res

    @staticmethod
    def f_integral_2(taum, b1_, b2_):
        """."""
        lim = 1000
        kappam = _np.arctan(_np.sqrt(taum))
        f_int, _ = _integrate.quad(
            func=Lifetime.f_function_arg_2, a=kappam, b=_np.pi/2,
            args=(taum, b1_, b2_), limit=lim)
        f_int *= 2*_np.sqrt(_np.pi*(b1_**2-b2_**2))*taum
        return f_int

    @staticmethod
    def f_integral_2_simps(taum, b1_, b2_):
        """."""
        kappam = _np.arctan(_np.sqrt(taum))
        npts = int(3*100)
        dtau = (_np.pi/2-kappam)/npts
        tau = _np.linspace(kappam, _np.pi/2, npts+1)
        func = Lifetime.f_function_arg_2(tau, taum, b1_, b2_)

        # Simpson's 3/8 Rule - N must be mod(N, 3) = 0
        val1 = func[0:-1:3] + func[3::3]
        val2 = func[1::3] + func[2::3]
        f_int = 3*dtau/8*_np.sum(val1 + 3*val2)

        # Simpson's 1/3 Rule - N must be mod(N, 2) = 0
        # f_int = _np.sum(func[0::2]+4*func[1::2]+func[2::2])
        # f_int *= dtau/3
        f_int *= 2*_np.sqrt(_np.pi*(b1_**2-b2_**2))*taum
        return f_int

    @property
    def lossrate_touschek(self):
        """Return Touschek loss rate [1/s]."""
        data = self.touschek_data
        return data['avg_rate']

    @property
    def elastic_data(self):
        """
        Calculate beam loss rate due to elastic scattering from residual gas.

        Parameters used in calculations:
        accepx, accepy = horizontal and vertical acceptances [m·rad]
        avg_pressure   = Residual gas pressure [mbar]
        atomic number  = Residual gas atomic number (default: 7)
        temperature    = Residual gas temperature [K] (default: 300)
        energy         = Beam energy [eV]
        optics         = Linear optics parameters

        output:

        dictionary with fields:
            rate     = loss rate along the ring [1/s]
            avg_rate = average loss rate along the ring [1/s]
            pos      = longitudinal position where loss rate was calculated [m]
        """
        accep_x = self.accepx
        accep_y = self.accepy
        pressure = self.avg_pressure
        optics = self._optics_data
        energy = self._acc.energy
        beta = self._acc.beta_factor
        atomic_number = self.atomic_number
        temperature = self.temperature

        if self.type_optics == self.OPTICS.Twiss:
            beta1, beta2 = optics.betax, optics.betay
        else:
            beta1, beta2 = optics.beta1, optics.beta2
        energy_joule = energy / _u.joule_2_eV

        spos = optics.spos
        _, idx = _np.unique(accep_x['spos'], return_index=True)
        _, idy = _np.unique(accep_y['spos'], return_index=True)
        accep_x = _np.interp(spos, accep_x['spos'][idx], accep_x['acc'][idx])
        accep_y = _np.interp(spos, accep_y['spos'][idy], accep_y['acc'][idy])

        thetax = _np.sqrt(accep_x/beta1)
        thetay = _np.sqrt(accep_y/beta2)
        ratio = thetay / thetax

        f_x = 2*_np.arctan(ratio) + _np.sin(2*_np.arctan(ratio))
        f_x *= pressure * self._MBAR_2_PASCAL * beta1 / accep_x
        f_y = _np.pi - 2*_np.arctan(ratio) + _np.sin(2*_np.arctan(ratio))
        f_y *= pressure * self._MBAR_2_PASCAL * beta2 / accep_y

        # Constant
        rate = _cst.light_speed * _cst.elementary_charge**4
        rate /= 4 * _np.pi**2 * _cst.vacuum_permitticity**2
        # Parameter dependent part
        rate *= atomic_number**2 * (f_x + f_y)
        rate /= beta * energy_joule**2
        rate /= temperature * _cst.boltzmann_constant

        avg_rate = _np.trapz(rate, spos) / (spos[-1]-spos[0])
        return dict(rate=rate, avg_rate=avg_rate, pos=spos)

    @property
    def lossrate_elastic(self):
        """Return elastic loss rate [1/s]."""
        data = self.elastic_data
        return data['avg_rate']

    @property
    def inelastic_data(self):
        """
        Calculate loss rate due to inelastic scattering beam lifetime.

        Parameters used in calculations:
        accepen       = Relative energy acceptance
        avg_pressure  = Residual gas pressure [mbar]
        atomic_number = Residual gas atomic number (default: 7)
        temperature   = [K] (default: 300)

        output:

        dictionary with fields:
            rate     = loss rate along the ring [1/s]
            avg_rate = average loss rate along the ring [1/s]
            pos      = longitudinal position where loss rate was calculated [m]
        """
        en_accep = self.accepen
        pressure = self.avg_pressure
        atomic_number = self.atomic_number
        temperature = self.temperature

        spos = en_accep['spos']
        accp = en_accep['accp']
        accn = -en_accep['accn']

        rate = 32 * _cst.light_speed * _cst.electron_radius**2  # Constant
        rate /= 411 * _cst.boltzmann_constant * temperature  # Temperature
        rate *= atomic_number**2 * _np.log(183/atomic_number**(1/3))  # Z
        rate *= pressure * self._MBAR_2_PASCAL  # Pressure

        ratep = accp - _np.log(accp) - 5/8  # Eaccep
        raten = accn - _np.log(accn) - 5/8  # Eaccep
        rate *= (ratep + raten) / 2

        avg_rate = _np.trapz(rate, spos) / (spos[-1]-spos[0])
        return dict(rate=rate, avg_rate=avg_rate, pos=spos)

    @property
    def lossrate_inelastic(self):
        """Return inelastic loss rate [1/s]."""
        data = self.inelastic_data
        return data['avg_rate']

    @property
    def quantumx_data(self):
        """Beam loss rates in horizontal plane due to quantum excitation.

        Positional arguments:
        accepx   = horizontal acceptance [m·rad]
        emit1    = Mode 1 emittance [m·rad]
        tau1     = Mode 1 damping time [s]

        output:

        dictionary with fields:
            rate     = loss rate along the ring [1/s]
            avg_rate = average loss rate along the ring [1/s]
            pos      = longitudinal position where loss rate was calculated [m]
        """
        accep_x = self.accepx
        emit1 = self.emit1
        tau1 = self.tau1

        spos = accep_x['spos']
        accep_x = accep_x['acc']

        ksi_x = accep_x / (2*emit1)
        rate = self._calc_quantum_loss_rate(ksi_x, tau1)

        avg_rate = _np.trapz(rate, spos) / (spos[-1]-spos[0])
        return dict(rate=rate, avg_rate=avg_rate, pos=spos)

    @property
    def lossrate_quantumx(self):
        """Return quantum loss rate in horizontal plane [1/s]."""
        data = self.quantumx_data
        return data['avg_rate']

    @property
    def quantumy_data(self):
        """Beam loss rates in vertical plane due to quantum excitation.

        Positional arguments:
        accepy   = vertical acceptance [m·rad]
        emit2    = mode 2 emittance [m·rad]
        tauy     = vertical damping time [s]

        output:

        dictionary with fields:
            rate     = loss rate along the ring [1/s]
            avg_rate = average loss rate along the ring [1/s]
            pos      = longitudinal position where loss rate was calculated [m]
        """
        accep_y = self.accepy
        emit2 = self.emit2
        tauy = self.tauy

        spos = accep_y['spos']
        accep_y = accep_y['acc']

        ksi_y = accep_y / (2*emit2)
        rate = self._calc_quantum_loss_rate(ksi_y, tauy)

        avg_rate = _np.trapz(rate, spos) / (spos[-1]-spos[0])
        return dict(rate=rate, avg_rate=avg_rate, pos=spos)

    @property
    def lossrate_quantumy(self):
        """Return quantum loss rate in vertical plane [1/s]."""
        data = self.quantumy_data
        return data['avg_rate']

    @property
    def quantume_data(self):
        """Beam loss rates in longitudinal plane due to quantum excitation.

        Positional arguments:
        accepen   = longitudinal acceptance [m·rad]
        espread0  = relative energy spread
        taue      = longitudinal damping time [s]

        output:

        dictionary with fields:
            rate     = loss rate along the ring [1/s]
            avg_rate = average loss rate along the ring [1/s]
            pos      = longitudinal position where loss rate was calculated [m]
        """
        en_accep = self.accepen
        espread = self.espread0
        taue = self.taue

        spos = en_accep['spos']
        accp = en_accep['accp']
        accn = en_accep['accn']

        ratep = self._calc_quantum_loss_rate((accp/espread)**2 / 2, taue)
        raten = self._calc_quantum_loss_rate((accn/espread)**2 / 2, taue)
        rate = (ratep + raten) / 2

        avg_rate = _np.trapz(rate, spos) / (spos[-1]-spos[0])
        return dict(rate=rate, avg_rate=avg_rate, pos=spos)

    @property
    def lossrate_quantume(self):
        """Return quantum loss rate in longitudinal plane [1/s]."""
        data = self.quantume_data
        return data['avg_rate']

    @property
    def lossrate_quantum(self):
        """Return quantum loss rate [1/s]."""
        rate = self.lossrate_quantume
        rate += self.lossrate_quantumx
        rate += self.lossrate_quantumy
        return rate

    @property
    def lossrate_total(self):
        """Return total loss rate [1/s]."""
        rate = self.lossrate_elastic
        rate += self.lossrate_inelastic
        rate += self.lossrate_quantum
        rate += self.lossrate_touschek
        return rate

    @property
    def lifetime_touschek(self):
        """Return Touschek lifetime [s]."""
        loss = self.lossrate_touschek
        return 1 / loss if loss > 0 else _np.inf

    @property
    def lifetime_elastic(self):
        """Return elastic lifetime [s]."""
        loss = self.lossrate_elastic
        return 1 / loss if loss > 0 else _np.inf

    @property
    def lifetime_inelastic(self):
        """Return inelastic lifetime [s]."""
        loss = self.lossrate_inelastic
        return 1 / loss if loss > 0 else _np.inf

    @property
    def lifetime_quantum(self):
        """Return quandtum lifetime [s]."""
        loss = self.lossrate_quantum
        return 1 / loss if loss > 0 else _np.inf

    @property
    def lifetime_total(self):
        """Return total lifetime [s]."""
        loss = self.lossrate_total
        return 1 / loss if loss > 0 else _np.inf

    @classmethod
    def get_touschek_integration_table(cls, ksi_ini=None, ksi_end=None):
        """Return Touschek interpolation table."""
        if None in (ksi_ini, ksi_end):
            cls._load_touschek_integration_table()
        else:
            cls._calc_d_touschek_table(ksi_ini, ksi_end)
        return cls._KSI_TABLE, cls._D_TABLE

    # ----- private methods -----

    @staticmethod
    def _calc_quantum_loss_rate(ksi, tau):
        return 2*ksi*_np.exp(-ksi)/tau

    @classmethod
    def _load_touschek_integration_table(cls):
        if cls._KSI_TABLE is None or cls._D_TABLE is None:
            data = _np.load(cls._D_TOUSCHEK_FILE)
            cls._KSI_TABLE = data['ksi']
            cls._D_TABLE = data['d']

    @classmethod
    def _calc_d_touschek_table(cls, ksi_ini, ksi_end, npoints):
        if not _implib.util.find_spec('scipy'):
            raise NotImplementedError(
                'Scipy is needed for this calculation!')
        ksi_tab = _np.logspace(ksi_ini, ksi_end, npoints)
        d_tab = _np.zeros(ksi_tab.size)
        for i, ksi in enumerate(ksi_tab):
            d_tab[i] = cls._calc_d_touschek_scipy(ksi)
        cls._D_TABLE = d_tab
        cls._KSI_TABLE = ksi_tab

    @staticmethod
    def _calc_d_touschek_scipy(ksi):
        if _integrate is None:
            raise ImportError('scipy library not available')
        lim = 1000
        int1, _ = _integrate.quad(
            lambda x: _np.exp(-x)/x, ksi, _np.inf, limit=lim)
        int2, _ = _integrate.quad(
            lambda x: _np.exp(-x)*_np.log(x)/x, ksi, _np.inf, limit=lim)
        d_val = _np.sqrt(ksi)*(
            -1.5 * _np.exp(-ksi) +
            0.5 * (3*ksi - ksi*_np.log(ksi) + 2) * int1 +
            0.5 * ksi * int2
            )
        return d_val<|MERGE_RESOLUTION|>--- conflicted
+++ resolved
@@ -402,7 +402,6 @@
         d_accp[d_accp == 0] = 1e-4
         d_accn[d_accn == 0] = 1e-4
 
-<<<<<<< HEAD
         betax = _np.interp(s_calc, twiss.spos[ind], twiss.betax[ind])
         alphax = _np.interp(s_calc, twiss.spos[ind], twiss.alphax[ind])
         etax = _np.interp(s_calc, twiss.spos[ind], twiss.etax[ind])
@@ -526,35 +525,6 @@
             bessel = _np.exp(-(b1_-b2_)*tau)/_np.sqrt(2*_np.pi*tau*b2_)
             res = arg * bessel
         return res
-=======
-        twi_names = [
-            'betax', 'alphax', 'etax', 'etapx', 'betay', 'etay']
-        edteng_names = [
-            'beta1', 'alpha1', 'eta1', 'etap1', 'beta2', 'eta2']
-        names = twi_names if \
-            self.type_optics == self.OPTICS.Twiss else edteng_names
-
-        s_ind = optics.spos[ind]
-        beta1 = _np.interp(s_calc, s_ind, getattr(optics, names[0])[ind])
-        alpha1 = _np.interp(s_calc, s_ind, getattr(optics, names[1])[ind])
-        eta1 = _np.interp(s_calc, s_ind, getattr(optics, names[2])[ind])
-        eta1l = _np.interp(s_calc, s_ind, getattr(optics, names[3])[ind])
-        beta2 = _np.interp(s_calc, s_ind, getattr(optics, names[4])[ind])
-        eta2 = _np.interp(s_calc, s_ind, getattr(optics, names[5])[ind])
-
-        # Volume do bunch
-        sig2 = _np.sqrt(eta2**2*espread**2 + beta2*emit2)
-        sig1 = _np.sqrt(eta1**2*espread**2 + beta1*emit1)
-        vol = bunlen * sig1 * sig2
-
-        # Tamanho betatron horizontal do bunch
-        sig1b = emit1 * beta1
-
-        fator = beta1*eta1l + alpha1*eta1
-        a_var = 1 / (4*espread**2) + (eta1**2 + fator**2) / (4*sig1b)
-        b_var = beta1*fator / (2*sig1b)
-        c_var = beta1**2 / (4*sig1b) - b_var**2 / (4*a_var)
->>>>>>> 096717c6
 
     @staticmethod
     def f_integral_1(taum, b1_, b2_):
